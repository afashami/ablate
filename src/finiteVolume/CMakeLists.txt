target_sources(ablateLibrary
        PRIVATE
        finiteVolumeSolver.cpp
        compressibleFlowFields.cpp
        compressibleFlowSolver.cpp
        faceInterpolant.cpp
        cellInterpolant.cpp
        turbulenceFlowFields.cpp
<<<<<<< HEAD
        conservedField.cpp
=======
        extraVariable.cpp
>>>>>>> bd8c3bba

        PUBLIC
        finiteVolumeSolver.hpp
        compressibleFlowFields.hpp
        compressibleFlowSolver.hpp
        faceInterpolant.hpp
        cellInterpolant.hpp
        turbulenceFlowFields.hpp
<<<<<<< HEAD
        conservedField.hpp
=======
        extraVariable.hpp
>>>>>>> bd8c3bba
        )

add_subdirectory(boundaryConditions)
add_subdirectory(fluxCalculator)
add_subdirectory(processes)
add_subdirectory(fieldFunctions)
add_subdirectory(stencils)<|MERGE_RESOLUTION|>--- conflicted
+++ resolved
@@ -6,11 +6,7 @@
         faceInterpolant.cpp
         cellInterpolant.cpp
         turbulenceFlowFields.cpp
-<<<<<<< HEAD
-        conservedField.cpp
-=======
         extraVariable.cpp
->>>>>>> bd8c3bba
 
         PUBLIC
         finiteVolumeSolver.hpp
@@ -19,11 +15,7 @@
         faceInterpolant.hpp
         cellInterpolant.hpp
         turbulenceFlowFields.hpp
-<<<<<<< HEAD
-        conservedField.hpp
-=======
         extraVariable.hpp
->>>>>>> bd8c3bba
         )
 
 add_subdirectory(boundaryConditions)

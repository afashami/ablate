--- conflicted
+++ resolved
@@ -294,16 +294,11 @@
                                                                    const std::vector<std::string>& inputFields, const std::vector<std::string>& auxFields) {
     CellInterpolant::DiscontinuousFluxFunctionDescription functionDescription{.function = function, .context = context};
 
-<<<<<<< HEAD
-    // Create the FVMRHS Function
-    CellInterpolant::DiscontinuousFluxFunctionDescription functionDescription{.function = function, .context = context, .field = fieldId.id, .inputFields = {}, .auxFields = {}};
-=======
     // map the field, inputFields, and auxFields to locations
     for (auto& field : fields) {
         auto& fieldId = subDomain->GetField(field);
         functionDescription.updateFields.push_back(fieldId.id);
     }
->>>>>>> b8404525
 
     for (auto& inputField : inputFields) {
         auto& inputFieldId = subDomain->GetField(inputField);
@@ -328,10 +323,6 @@
     }
 
     // Create the FVMRHS Function
-<<<<<<< HEAD
-    FaceInterpolant::ContinuousFluxFunctionDescription functionDescription{.function = function, .context = context, .field = fieldId.id, .inputFields = {}, .auxFields = {}};
-=======
->>>>>>> b8404525
 
     for (auto& inputField : inputFields) {
         auto& inputFieldId = subDomain->GetField(inputField);

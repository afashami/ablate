#include "riemannStiff.hpp"
#include <eos/perfectGas.hpp>
#include <eos/stiffenedGas.hpp>
<<<<<<< HEAD
#include "riemannCommon.hpp"
#include <signal.h>

ablate::finiteVolume::fluxCalculator::Direction ablate::finiteVolume::fluxCalculator::RiemannStiff::RiemannStiffFluxFunction(void *ctx, PetscReal uL, PetscReal aL, PetscReal rhoL, PetscReal pL,
                                                                                                                             PetscReal uR, PetscReal aR, PetscReal rhoR, PetscReal pR,
                                                                                                                             PetscReal *massFlux,
=======
>>>>>>> 167ec2d5

using namespace ablate::finiteVolume::fluxCalculator;

Direction RiemannStiff::RiemannStiffFluxFunction(void *ctx, PetscReal uL, PetscReal aL, PetscReal rhoL, PetscReal pL, PetscReal uR, PetscReal aR, PetscReal rhoR, PetscReal pR, PetscReal *massFlux,

                                                 PetscReal *p12) {
    /*
     * gammaL: specific heat ratio for gas on left (pass in from EOS)
     * gammaR: specific heat ratio for stiffened gas on right (pass in from EOS)
     * p0L: reference pressure for stiffened gas on left (pass in from EOS)
     * p0R: reference pressure for stiffened gas on right (pass in from EOS)
     * uL: velocity on the left cell center
     * uR: velocity on the right cell center
     * rhoR: density on the right cell center
     * rhoL: density on the left cell center
     * pR: pressure on the right cell center
     * pL: pressure on the left cell center
     * aR: SoS on the right center cell
     * aL: SoS on the left center cell
     * pstar: pressure across contact surface
     */

<<<<<<< HEAD

=======
>>>>>>> 167ec2d5
    auto gammaVec = (PetscReal *)ctx;  // pass-in specific heat ratio from EOS_Left
    // This is where Riemann solver lives.
    PetscReal gammaL = gammaVec[0];
    PetscReal gammaR = gammaVec[1];
    PetscReal p0L = gammaVec[2];
    PetscReal p0R = gammaVec[3];

    // Here is the initial guess for pstar - average of left and right pressures
<<<<<<< HEAD
    PetscReal pstar =  0.5 * (pR + pL);

    return reimannSolver(uL, aL, rhoL, p0L, pL, gammaL, uR, aR, rhoR, p0R, pR, gammaR, pstar, massFlux, p12);

=======
    PetscReal pstar = 0.5 * (pR + pL);

    Direction dir = riemannSolver(uL, aL, rhoL, p0L, pL, gammaL, uR, aR, rhoR, p0R, pR, gammaR, pstar, massFlux, p12);

    return dir;
>>>>>>> 167ec2d5
}
RiemannStiff::RiemannStiff(std::shared_ptr<eos::EOS> eosL, std::shared_ptr<eos::EOS> eosR) {
    auto perfectGasEosL = std::dynamic_pointer_cast<eos::PerfectGas>(eosL);
    auto perfectGasEosR = std::dynamic_pointer_cast<eos::PerfectGas>(eosR);
    auto stiffenedGasEosL = std::dynamic_pointer_cast<eos::StiffenedGas>(eosL);
    auto stiffenedGasEosR = std::dynamic_pointer_cast<eos::StiffenedGas>(eosR);
    if (!perfectGasEosL && !stiffenedGasEosL) {
        throw std::invalid_argument("ablate::flow::fluxCalculator::Direction ablate::flow::fluxCalculator::RiemannStiff left only accepts EOS of type eos::PerfectGas or eos::StiffenedGas");
    }
    if (!perfectGasEosR && !stiffenedGasEosR) {
        throw std::invalid_argument("ablate::flow::fluxCalculator::Direction ablate::flow::fluxCalculator::RiemannStiff right only accepts EOS of type eos::PerfectGas or eos::StiffenedGas");
    }
    if (perfectGasEosL) {
        gammaVec[0] = perfectGasEosL->GetSpecificHeatRatio();
        gammaVec[2] = 0;
    } else if (stiffenedGasEosL) {
        gammaVec[0] = stiffenedGasEosL->GetSpecificHeatRatio();
        gammaVec[2] = stiffenedGasEosL->GetReferencePressure();
    }
    if (perfectGasEosR) {
        gammaVec[1] = perfectGasEosR->GetSpecificHeatRatio();
        gammaVec[3] = 0;
    } else if (stiffenedGasEosR) {
        gammaVec[1] = stiffenedGasEosR->GetSpecificHeatRatio();
        gammaVec[3] = stiffenedGasEosR->GetReferencePressure();
    }
}

#include "registrar.hpp"
REGISTER(ablate::finiteVolume::fluxCalculator::FluxCalculator, ablate::finiteVolume::fluxCalculator::RiemannStiff, "Exact Riemann Solution for 2 Stiffened Gasses",
         ARG(ablate::eos::EOS, "eosL", "only valid for perfect or stiffened gas"), ARG(ablate::eos::EOS, "eosR", "only valid for perfect or stiffened gas"));<|MERGE_RESOLUTION|>--- conflicted
+++ resolved
@@ -1,15 +1,6 @@
 #include "riemannStiff.hpp"
 #include <eos/perfectGas.hpp>
 #include <eos/stiffenedGas.hpp>
-<<<<<<< HEAD
-#include "riemannCommon.hpp"
-#include <signal.h>
-
-ablate::finiteVolume::fluxCalculator::Direction ablate::finiteVolume::fluxCalculator::RiemannStiff::RiemannStiffFluxFunction(void *ctx, PetscReal uL, PetscReal aL, PetscReal rhoL, PetscReal pL,
-                                                                                                                             PetscReal uR, PetscReal aR, PetscReal rhoR, PetscReal pR,
-                                                                                                                             PetscReal *massFlux,
-=======
->>>>>>> 167ec2d5
 
 using namespace ablate::finiteVolume::fluxCalculator;
 
@@ -32,10 +23,6 @@
      * pstar: pressure across contact surface
      */
 
-<<<<<<< HEAD
-
-=======
->>>>>>> 167ec2d5
     auto gammaVec = (PetscReal *)ctx;  // pass-in specific heat ratio from EOS_Left
     // This is where Riemann solver lives.
     PetscReal gammaL = gammaVec[0];
@@ -44,18 +31,11 @@
     PetscReal p0R = gammaVec[3];
 
     // Here is the initial guess for pstar - average of left and right pressures
-<<<<<<< HEAD
-    PetscReal pstar =  0.5 * (pR + pL);
-
-    return reimannSolver(uL, aL, rhoL, p0L, pL, gammaL, uR, aR, rhoR, p0R, pR, gammaR, pstar, massFlux, p12);
-
-=======
     PetscReal pstar = 0.5 * (pR + pL);
 
     Direction dir = riemannSolver(uL, aL, rhoL, p0L, pL, gammaL, uR, aR, rhoR, p0R, pR, gammaR, pstar, massFlux, p12);
 
     return dir;
->>>>>>> 167ec2d5
 }
 RiemannStiff::RiemannStiff(std::shared_ptr<eos::EOS> eosL, std::shared_ptr<eos::EOS> eosR) {
     auto perfectGasEosL = std::dynamic_pointer_cast<eos::PerfectGas>(eosL);

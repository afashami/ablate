--- conflicted
+++ resolved
@@ -71,10 +71,6 @@
 REGISTER(ablate::domain::rbf::RBF, ablate::domain::rbf::PHS, "Radial Basis Function",
          OPT(int, "polyOrder", "Order of the augmenting RBF polynomial. Must be >= dim. Any value <dim will result in a polyOrder of 4."),
          OPT(int, "phsOrder", "Order of the polyharmonic spline. Must be >=1. The actual order will be 2*phsOrder+1. Any value <1 will result in a default order of 9."),
-<<<<<<< HEAD
          OPT(bool, "doesNotHaveDerivatives", "Compute derivative information. Default is false."),
          OPT(bool, "doesNotHaveInterpolation", "Compute interpolation information. Default is false."),
-=======
-         OPT(bool, "doesNotHaveDerivatives", "Compute derivative information. Default is false."), OPT(bool, "doesNotHaveInterpolation", "Compute interpolation information. Default is false."),
->>>>>>> d15bc471
-         OPT(bool, "returnNeighborVertices", "Perform RBF based on neighboring vertices (TRUE) or cells (FALSE). Default is false."));+         OPT(bool, "useNeighborVertices", "Perform RBF based on neighboring vertices (TRUE) or cells (FALSE). Default is false."));
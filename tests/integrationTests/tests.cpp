--- conflicted
+++ resolved
@@ -26,11 +26,7 @@
                     MpiTestParameter("inputs/compressibleFlow/compressibleSublimationPipeWithExtrude.yaml", 2, "",
                                      "outputs/compressibleFlow/compressibleSublimationPipeWithExtrude/compressibleSublimationPipeWithExtrude.txt"),
                     MpiTestParameter("inputs/compressibleFlow/gmshPipeFlow/gmshPipeFlow.yaml", 2, "", "outputs/compressibleFlow/gmshPipeFlow/gmshPipeFlow.txt"),
-<<<<<<< HEAD
-                    MpiTestParameter("inputs/compressibleFlow/compressibleFlowCadExample.yaml", 1, "", "outputs/compressibleFlow/compressibleFlowCadExample.txt")),
-=======
                     MpiTestParameter("inputs/compressibleFlow/compressibleFlowCadExample.yaml", 1, "", "outputs/compressibleFlow/compressibleFlowCadExample.txt", {}, "ASAN_OPTIONS=detect_leaks=0")),
->>>>>>> bd8c3bba
 
     [](const testing::TestParamInfo<MpiTestParameter>& info) { return info.param.getTestName(); });
 
@@ -87,11 +83,6 @@
                          [](const testing::TestParamInfo<MpiTestParameter>& info) { return info.param.getTestName(); });
 
 INSTANTIATE_TEST_SUITE_P(CompressibleFlowRestart, IntegrationRestartTestsSpecifier,
-<<<<<<< HEAD
-                         testing::Values((IntegrationRestartTestsParameters){
-                             .mpiTestParameter = MpiTestParameter("inputs/compressibleFlow/compressibleFlowPgsLodi.yaml", 2, "", "outputs/compressibleFlow/compressibleFlowPgsLodi.txt"),
-                             .restartOverrides = {{"timestepper::arguments::ts_max_steps", "50"}}}),
-=======
                          testing::Values((IntegrationRestartTestsParameters){.mpiTestParameter = MpiTestParameter("inputs/compressibleFlow/compressibleFlowPgsLodi.yaml", 2, "",
                                                                                                                   "outputs/compressibleFlow/compressibleFlowPgsLodi.txt"),
                                                                              .restartInputFile = "",
@@ -101,7 +92,6 @@
                                                                                                                   "outputs/compressibleFlow/hdf5InitializerTest/hdf5InitializerTest.txt"),
                                                                              .restartInputFile = "inputs/compressibleFlow/hdf5InitializerTest/hdf5InitializerTest.Initialization.yaml",
                                                                              .restartOverrides = {}}),
->>>>>>> bd8c3bba
                          [](const testing::TestParamInfo<IntegrationRestartTestsParameters>& info) {
                              return info.param.mpiTestParameter.getTestName() + "_" + std::to_string(info.param.mpiTestParameter.nproc);
                          });
@@ -110,14 +100,6 @@
     RestartFEFlow, IntegrationRestartTestsSpecifier,
     testing::Values((IntegrationRestartTestsParameters){.mpiTestParameter = MpiTestParameter("inputs/feFlow/incompressibleFlowRestart.yaml", 1, "", "outputs/feFlow/incompressibleFlowRestart.txt",
                                                                                              {{"outputs/feFlow/incompressibleFlowRestartProbe.csv", "incompressibleFlowRestartProbe.csv"}}),
-<<<<<<< HEAD
-                                                        .restartOverrides = {{"timestepper::arguments::ts_max_steps", "30"}}},
-                    (IntegrationRestartTestsParameters){.mpiTestParameter = MpiTestParameter("inputs/feFlow/incompressibleFlowRestart.yaml", 2, "", "outputs/feFlow/incompressibleFlowRestart.txt",
-                                                                                             {{"outputs/feFlow/incompressibleFlowRestartProbe.csv", "incompressibleFlowRestartProbe.csv"}}),
-                                                        .restartOverrides = {{"timestepper::arguments::ts_max_steps", "30"}}},
-                    (IntegrationRestartTestsParameters){
-                        .mpiTestParameter = MpiTestParameter("inputs/feFlow/incompressibleFlowIntervalRestart.yaml", 1, "", "outputs/feFlow/incompressibleFlowIntervalRestart.txt"),
-=======
                                                         .restartInputFile = "",
                                                         .restartOverrides = {{"timestepper::arguments::ts_max_steps", "30"}}},
                     (IntegrationRestartTestsParameters){.mpiTestParameter = MpiTestParameter("inputs/feFlow/incompressibleFlowRestart.yaml", 2, "", "outputs/feFlow/incompressibleFlowRestart.txt",
@@ -127,17 +109,13 @@
                     (IntegrationRestartTestsParameters){
                         .mpiTestParameter = MpiTestParameter("inputs/feFlow/incompressibleFlowIntervalRestart.yaml", 1, "", "outputs/feFlow/incompressibleFlowIntervalRestart.txt"),
                         .restartInputFile = "",
->>>>>>> bd8c3bba
                         .restartOverrides = {{"timestepper::arguments::ts_max_steps", "10"}}}),
     [](const testing::TestParamInfo<IntegrationRestartTestsParameters>& info) { return info.param.mpiTestParameter.getTestName() + "_" + std::to_string(info.param.mpiTestParameter.nproc); });
 
 INSTANTIATE_TEST_SUITE_P(FVRestart, IntegrationRestartTestsSpecifier,
                          testing::Values((IntegrationRestartTestsParameters){.mpiTestParameter = MpiTestParameter("inputs/compressibleFlow/compressibleFlowVortexLodiRestart.yaml", 1, "",
                                                                                                                   "outputs/compressibleFlow/compressibleFlowVortexLodiRestart.txt"),
-<<<<<<< HEAD
-=======
                                                                              .restartInputFile = "",
->>>>>>> bd8c3bba
                                                                              .restartOverrides = {{"timestepper::arguments::ts_max_steps", "20"}}}),
                          [](const testing::TestParamInfo<IntegrationRestartTestsParameters>& info) {
                              return info.param.mpiTestParameter.getTestName() + "_" + std::to_string(info.param.mpiTestParameter.nproc);
@@ -146,10 +124,7 @@
 INSTANTIATE_TEST_SUITE_P(
     RestartParticles, IntegrationRestartTestsSpecifier,
     testing::Values((IntegrationRestartTestsParameters){.mpiTestParameter = MpiTestParameter("inputs/particles/tracerParticles2DRestart.yaml", 1, "", "outputs/particles/tracerParticles2DRestart.txt"),
-<<<<<<< HEAD
-=======
                                                         .restartInputFile = "",
->>>>>>> bd8c3bba
                                                         .restartOverrides = {{"timestepper::arguments::ts_max_steps", "10"}}}),
     [](const testing::TestParamInfo<IntegrationRestartTestsParameters>& info) { return info.param.mpiTestParameter.getTestName() + "_" + std::to_string(info.param.mpiTestParameter.nproc); });
 

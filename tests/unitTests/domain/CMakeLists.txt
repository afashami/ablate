target_sources(unitTests
        PRIVATE
        dmPlexTests.cpp
        fieldDescriptionTests.cpp
        dynamicRangeTests.cpp
        reverseRangeTests.cpp
<<<<<<< HEAD
=======
        hdf5InitializerTests.cpp
>>>>>>> bd8c3bba

        PUBLIC
        mockField.hpp
        )

add_subdirectory(modifiers)
add_subdirectory(RBF)<|MERGE_RESOLUTION|>--- conflicted
+++ resolved
@@ -4,10 +4,7 @@
         fieldDescriptionTests.cpp
         dynamicRangeTests.cpp
         reverseRangeTests.cpp
-<<<<<<< HEAD
-=======
         hdf5InitializerTests.cpp
->>>>>>> bd8c3bba
 
         PUBLIC
         mockField.hpp

#include <petsc.h>
#include <memory>
#include "MpiTestFixture.hpp"
#include "PetscTestErrorChecker.hpp"
#include "domain/RBF/rbfSupport.hpp"
#include "domain/boxMesh.hpp"
#include "domain/modifiers/distributeWithGhostCells.hpp"
#include "environment/runEnvironment.hpp"
#include "gtest/gtest.h"
#include "utilities/petscUtilities.hpp"

using namespace ablate;

/********************   Begin unit tests for DMPlexGetContainingCell    *************************/

struct RBFSupportParameters_ReturnID {
    testingResources::MpiTestParameter mpiTestParameter;
    std::vector<int> meshFaces;
    std::vector<double> meshStart;
    std::vector<double> meshEnd;
    std::vector<std::shared_ptr<domain::modifiers::Modifier>> meshModifiers;
    bool meshSimplex;
    std::vector<PetscScalar> xyz;
    std::vector<PetscInt> expectedCell;
};

class RBFSupportTestFixture_ReturnID : public testingResources::MpiTestFixture, public ::testing::WithParamInterface<RBFSupportParameters_ReturnID> {
   public:
    void SetUp() override { SetMpiParameters(GetParam().mpiTestParameter); }
};

TEST_P(RBFSupportTestFixture_ReturnID, ShouldReturnCellIDs) {
    StartWithMPI
        {
            // initialize petsc and mpi
            ablate::environment::RunEnvironment::Initialize(argc, argv);
            ablate::utilities::PetscUtilities::Initialize();

            auto testingParam = GetParam();

            // Create the mesh
            // Note that using -dm_view :mesh.tex:ascii_latex -dm_plex_view_scale 10 -dm_plex_view_numbers_depth 1,0,1 will create a mesh, changing numbers_depth as appropriate
            auto mesh = std::make_shared<domain::BoxMesh>("mesh",
                                                          std::vector<std::shared_ptr<domain::FieldDescriptor>>{},
                                                          testingParam.meshModifiers,
                                                          testingParam.meshFaces,
                                                          testingParam.meshStart,
                                                          testingParam.meshEnd,
                                                          std::vector<std::string>{},
                                                          testingParam.meshSimplex);

            PetscInt cell = -2;
            DMPlexGetContainingCell(mesh->GetDM(), &testingParam.xyz[0], &cell) >> utilities::PetscUtilities::checkError;

            PetscMPIInt rank;
            MPI_Comm_rank(PetscObjectComm((PetscObject)mesh->GetDM()), &rank);
            ASSERT_EQ(cell, testingParam.expectedCell[rank]);
        }
        ablate::environment::RunEnvironment::Finalize();
    EndWithMPI
}

INSTANTIATE_TEST_SUITE_P(MeshTests, RBFSupportTestFixture_ReturnID,
                         testing::Values((RBFSupportParameters_ReturnID){.mpiTestParameter = testingResources::MpiTestParameter("2DQuad"),
                                                                         .meshFaces = {10, 5},
                                                                         .meshStart = {0.0, 0.0},
                                                                         .meshEnd = {1.0, 1.0},
                                                                         .meshModifiers = {},
                                                                         .meshSimplex = false,
                                                                         .xyz = {0.55, 0.25},
                                                                         .expectedCell = {15}},
                                         (RBFSupportParameters_ReturnID){.mpiTestParameter = testingResources::MpiTestParameter("2DSimplex"),
                                                                         .meshFaces = {10, 5},
                                                                         .meshStart = {0.0, 0.0},
                                                                         .meshEnd = {1.0, 1.0},
                                                                         .meshModifiers = {},
                                                                         .meshSimplex = true,
                                                                         .xyz = {0.55, 0.25},
                                                                         .expectedCell = {49}},
                                         (RBFSupportParameters_ReturnID){.mpiTestParameter = testingResources::MpiTestParameter("3DQuad"),
                                                                         .meshFaces = {2, 2, 2},
                                                                         .meshStart = {0.0, 0.0, 0.0},
                                                                         .meshEnd = {1.0, 1.0, 1.0},
                                                                         .meshModifiers = {},
                                                                         .meshSimplex = false,
                                                                         .xyz = {0.6, 0.42, 0.8},
                                                                         .expectedCell = {5}},
                                         (RBFSupportParameters_ReturnID){.mpiTestParameter = testingResources::MpiTestParameter("3DSimplex"),
                                                                         .meshFaces = {1, 1, 1},
                                                                         .meshStart = {0.0, 0.0, 0.0},
                                                                         .meshEnd = {2.0, 1.0, 1.0},
                                                                         .meshModifiers = {},
                                                                         .meshSimplex = true,
                                                                         .xyz = {0.1, 0.9, 0.9},
                                                                         .expectedCell = {4}},
                                         (RBFSupportParameters_ReturnID){.mpiTestParameter = testingResources::MpiTestParameter("3DSimplexFail"),
                                                                         .meshFaces = {1, 1, 1},
                                                                         .meshStart = {0.0, 0.0, 0.0},
                                                                         .meshEnd = {2.0, 1.0, 1.0},
                                                                         .meshModifiers = {},
                                                                         .meshSimplex = true,
                                                                         .xyz = {2.1, 0.9, 0.9},
                                                                         .expectedCell = {-1}},
                                         (RBFSupportParameters_ReturnID){.mpiTestParameter = testingResources::MpiTestParameter("2DQuadMPI", 2),
                                                                         .meshFaces = {10, 10},
                                                                         .meshStart = {0.0, 0.0},
                                                                         .meshEnd = {1.0, 1.0},
                                                                         .meshModifiers = {},
                                                                         .meshSimplex = false,
                                                                         .xyz = {0.55, 0.25},
                                                                         .expectedCell = {10, -1}},
                                         (RBFSupportParameters_ReturnID){
                                             .mpiTestParameter = testingResources::MpiTestParameter("2DQuadMPIMod",
                                                                                                    2),  // This is mainly here to check if there is ever a change in how DMLocatePoints functions
                                             .meshFaces = {10, 10},
                                             .meshStart = {0.0, 0.0},
                                             .meshEnd = {1.0, 1.0},
                                             .meshModifiers = std::vector<std::shared_ptr<ablate::domain::modifiers::Modifier>>{std::make_shared<domain::modifiers::DistributeWithGhostCells>(1)},
                                             .meshSimplex = false,
                                             .xyz = {0.55, 0.25},
                                             .expectedCell = {10, -1}}),
                         [](const testing::TestParamInfo<RBFSupportParameters_ReturnID>& info) { return info.param.mpiTestParameter.getTestName(); });

/********************   End unit tests for DMPlexGetContainingCell    *************************/

/********************   Begin unit tests for DMPlexGetNeighborCells    *************************/

struct RBFSupportParameters_NeighborCells {
    testingResources::MpiTestParameter mpiTestParameter;
    std::vector<int> meshFaces;
    std::vector<double> meshStart;
    std::vector<double> meshEnd;
    std::vector<std::shared_ptr<domain::modifiers::Modifier>> meshModifiers;
    bool meshSimplex;
    std::vector<PetscInt> centerCell;
    PetscInt numLevels;
    PetscReal maxDistance;
    PetscInt minNumberCells;
    PetscBool useCells;
    PetscBool getNeighborVertices;
    std::vector<PetscInt> expectedNumberOfCells;
    std::vector<std::vector<PetscInt>> expectedCellList;
};

class RBFSupportTestFixture_NeighborCells : public testingResources::MpiTestFixture, public ::testing::WithParamInterface<RBFSupportParameters_NeighborCells> {
   public:
    void SetUp() override { SetMpiParameters(GetParam().mpiTestParameter); }
};

TEST_P(RBFSupportTestFixture_NeighborCells, ShouldReturnNeighborCells) {
    StartWithMPI
        {
            // initialize petsc and mpi
            ablate::environment::RunEnvironment::Initialize(argc, argv);
            ablate::utilities::PetscUtilities::Initialize();

            auto testingParam = GetParam();

            // Create the mesh
            // Note that using -dm_view :mesh.tex:ascii_latex -dm_plex_view_scale 10 -dm_plex_view_numbers_depth 1,0,1 will create a mesh, changing numbers_depth as appropriate
            auto mesh = std::make_shared<domain::BoxMesh>("mesh",
                                                          std::vector<std::shared_ptr<domain::FieldDescriptor>>{},
                                                          testingParam.meshModifiers,
                                                          testingParam.meshFaces,
                                                          testingParam.meshStart,
                                                          testingParam.meshEnd,
                                                          std::vector<std::string>{},
                                                          testingParam.meshSimplex);

            PetscInt nCells, *cells;
            PetscMPIInt rank;
            MPI_Comm_rank(PetscObjectComm((PetscObject)mesh->GetDM()), &rank);

            DMPlexGetNeighborCells(
                mesh->GetDM(), testingParam.centerCell[rank], testingParam.numLevels, testingParam.maxDistance, testingParam.minNumberCells, testingParam.useCells, testingParam.getNeighborVertices, &nCells, &cells) >>
                utilities::PetscUtilities::checkError;

            PetscSortInt(nCells, cells);
            PetscSortInt(testingParam.expectedNumberOfCells[rank], testingParam.expectedCellList[rank].data());  // Should probably enter as a sorted list. Leaving for later.

            ASSERT_EQ(nCells, testingParam.expectedNumberOfCells[rank]);

            // There may be a better way of doing this, but with DMPlexGetNeighborCells sticking with C-only code there may not be.
            // Also note that as cells is a dynamically allocated array there is not way (that I know of) to get the number of elements.
            for (int i = 0; i < nCells; ++i) {
                ASSERT_EQ(cells[i], testingParam.expectedCellList[rank][i]);
            }
            PetscFree(cells);
        }
        ablate::environment::RunEnvironment::Finalize();
    EndWithMPI
}

INSTANTIATE_TEST_SUITE_P(
    MeshTests, RBFSupportTestFixture_NeighborCells,
    testing::Values(
        (RBFSupportParameters_NeighborCells){.mpiTestParameter = testingResources::MpiTestParameter("2DQuadVert"),
                                             .meshFaces = {10, 10},
                                             .meshStart = {0.0, 0.0},
                                             .meshEnd = {1.0, 1.0},
                                             .meshModifiers = {},
                                             .meshSimplex = false,
                                             .centerCell = {25},
                                             .numLevels = -1,
                                             .maxDistance = -1.0,
                                             .minNumberCells = 25,
                                             .useCells = PETSC_FALSE,
					     .getNeighborVertices = PETSC_FALSE,
                                             .expectedNumberOfCells = {25},
                                             .expectedCellList = {{25, 24, 35, 15, 26, 14, 34, 36, 16, 23, 45, 5, 27, 13, 33, 44, 46, 4, 37, 6, 17, 43, 3, 47, 7}}},
        (RBFSupportParameters_NeighborCells){.mpiTestParameter = testingResources::MpiTestParameter("2DQuadVertCorner"),
                                             .meshFaces = {10, 10},
                                             .meshStart = {0.0, 0.0},
                                             .meshEnd = {1.0, 1.0},
                                             .meshModifiers = {},
                                             .meshSimplex = false,
                                             .centerCell = {0},
                                             .numLevels = -1,
                                             .maxDistance = -1.0,
                                             .minNumberCells = 25,
                                             .useCells = PETSC_FALSE,
					     .getNeighborVertices = PETSC_FALSE,
                                             .expectedNumberOfCells = {25},
                                             .expectedCellList = {{0, 10, 1, 11, 2, 20, 12, 21, 22, 30, 3, 31, 13, 23, 32, 4, 40, 14, 41, 33, 42, 24, 43, 34, 44}}},
        (RBFSupportParameters_NeighborCells){.mpiTestParameter = testingResources::MpiTestParameter("2DTriVert"),
                                             .meshFaces = {10, 10},
                                             .meshStart = {0.0, 0.0},
                                             .meshEnd = {1.0, 1.0},
                                             .meshModifiers = {},
                                             .meshSimplex = true,
                                             .centerCell = {199},
                                             .numLevels = -1,
                                             .maxDistance = -1.0,
                                             .minNumberCells = 25,
                                             .useCells = PETSC_FALSE,
					     .getNeighborVertices = PETSC_FALSE,
                                             .expectedNumberOfCells = {25},
                                             .expectedCellList = {{199, 76, 159, 79, 150, 80, 149, 98, 111, 73, 40, 78, 158, 112, 75, 109, 45, 81, 154, 95, 151, 82, 156, 152, 72}}},
        (RBFSupportParameters_NeighborCells){.mpiTestParameter = testingResources::MpiTestParameter("2DTriVertCorner"),
                                             .meshFaces = {10, 10},
                                             .meshStart = {0.0, 0.0},
                                             .meshEnd = {1.0, 1.0},
                                             .meshModifiers = {},
                                             .meshSimplex = true,
                                             .centerCell = {0},
                                             .numLevels = -1,
                                             .maxDistance = -1.0,
                                             .minNumberCells = 25,
                                             .useCells = PETSC_FALSE,
					     .getNeighborVertices = PETSC_FALSE,
                                             .expectedNumberOfCells = {25},
                                             .expectedCellList = {{0, 6, 1, 4, 2, 3, 7, 19, 5, 9, 21, 12, 22, 8, 18, 25, 14, 11, 23, 13, 24, 47, 10, 30, 27}}},
        (RBFSupportParameters_NeighborCells){.mpiTestParameter = testingResources::MpiTestParameter("2DTriVertNoOverlap", 2),
                                             .meshFaces = {10, 10},
                                             .meshStart = {0.0, 0.0},
                                             .meshEnd = {1.0, 1.0},
                                             .meshModifiers = {},
                                             .meshSimplex = true,
                                             .centerCell = {56, 19},
                                             .numLevels = -1,
                                             .maxDistance = -1.0,
                                             .minNumberCells = 10,
                                             .useVertices = PETSC_TRUE,
                                             .expectedNumberOfCells = {10, 10},
                                             .expectedCellList = {{56, 60, 57, 40, 55, 45, 58, 71, 41, 54}, {19, 21, 17, 22, 16, 23, 35, 18, 20, 102}}},
        (RBFSupportParameters_NeighborCells){
<<<<<<< HEAD
            .mpiTestParameter = {.testName = "2DTriVertNoOverlap", .nproc = 2},
            .meshFaces = {10, 10},
            .meshStart = {0.0, 0.0},
            .meshEnd = {1.0, 1.0},
            .meshModifiers = {},
            .meshSimplex = true,
            .centerCell = {56, 19},
            .numLevels = -1,
            .maxDistance = -1.0,
            .minNumberCells = 10,
            .useCells = PETSC_FALSE,
	    .getNeighborVertices = PETSC_FALSE,
            .expectedNumberOfCells = {10, 10},
            .expectedCellList = {{56, 60, 57, 40, 55, 45, 58, 71, 41, 54}, {19, 21, 17, 22, 16, 23, 35, 18, 20, 102}}},
        (RBFSupportParameters_NeighborCells){
            .mpiTestParameter = {.testName = "2DQuadVertOverlap", .nproc = 4},
=======
            .mpiTestParameter = testingResources::MpiTestParameter("2DQuadVertOverlap", 4),
>>>>>>> 11f12521
            .meshFaces = {10, 10},
            .meshStart = {0.0, 0.0},
            .meshEnd = {1.0, 1.0},
            .meshModifiers = std::vector<std::shared_ptr<ablate::domain::modifiers::Modifier>>{std::make_shared<domain::modifiers::DistributeWithGhostCells>(1)},
            .meshSimplex = false,
            .centerCell = {24, 4, 20, 0},
            .numLevels = -1,
            .maxDistance = -1.0,
            .minNumberCells = 9,
            .useCells = PETSC_FALSE,
	    .getNeighborVertices = PETSC_FALSE,
            .expectedNumberOfCells = {9, 9, 9, 9},
            .expectedCellList = {{24, 23, 19, 29, 35, 18, 28, 34, 30}, {4, 9, 31, 3, 29, 8, 28, 30, 32}, {20, 21, 31, 15, 29, 16, 28, 30, 32}, {0, 31, 26, 5, 1, 6, 27, 32, 25}}},
        (RBFSupportParameters_NeighborCells){.mpiTestParameter = testingResources::MpiTestParameter("2DQuadEdge", 1),
                                             .meshFaces = {10, 10},
                                             .meshStart = {0.0, 0.0},
                                             .meshEnd = {1.0, 1.0},
                                             .meshModifiers = std::vector<std::shared_ptr<ablate::domain::modifiers::Modifier>>{},
                                             .meshSimplex = false,
                                             .centerCell = {54},
                                             .numLevels = -1,
                                             .maxDistance = -1.0,
                                             .minNumberCells = 9,
                                             .useCells = PETSC_TRUE,
					     .getNeighborVertices = PETSC_FALSE,
                                             .expectedNumberOfCells = {9},
                                             .expectedCellList = {{54, 64, 53, 55, 44, 63, 43, 45, 65}}},
        (RBFSupportParameters_NeighborCells){.mpiTestParameter = testingResources::MpiTestParameter("2DTriEdge", 1),
                                             .meshFaces = {10, 10},
                                             .meshStart = {0.0, 0.0},
                                             .meshEnd = {1.0, 1.0},
                                             .meshModifiers = std::vector<std::shared_ptr<ablate::domain::modifiers::Modifier>>{},
                                             .meshSimplex = true,
                                             .centerCell = {199},
                                             .numLevels = -1,
                                             .maxDistance = -1.0,
                                             .minNumberCells = 9,
                                             .useCells = PETSC_TRUE,
					     .getNeighborVertices = PETSC_FALSE,
                                             .expectedNumberOfCells = {9},
                                             .expectedCellList = {{199, 76, 159, 79, 150, 149, 80, 98, 111}}},
        (RBFSupportParameters_NeighborCells){.mpiTestParameter = testingResources::MpiTestParameter("2DQuadEdgeOverlap", 2),
                                             .meshFaces = {10, 10},
                                             .meshStart = {0.0, 0.0},
                                             .meshEnd = {1.0, 1.0},
                                             .meshModifiers = std::vector<std::shared_ptr<ablate::domain::modifiers::Modifier>>{std::make_shared<domain::modifiers::DistributeWithGhostCells>(1)},
                                             .meshSimplex = false,
                                             .centerCell = {11, 34},
                                             .numLevels = -1,
                                             .maxDistance = -1.0,
                                             .minNumberCells = 9,
                                             .useCells = PETSC_TRUE,
					     .getNeighborVertices = PETSC_FALSE,
                                             .expectedNumberOfCells = {9, 9},
                                             .expectedCellList = {{11, 12, 6, 16, 10, 17, 7, 15, 5}, {34, 33, 29, 39, 56, 38, 28, 57, 55}}},
        (RBFSupportParameters_NeighborCells){.mpiTestParameter = testingResources::MpiTestParameter("3DQuadFace", 1),
                                             .meshFaces = {4, 4, 4},
                                             .meshStart = {0.0, 0.0, 0.0},
                                             .meshEnd = {1.0, 1.0, 1.0},
                                             .meshModifiers = std::vector<std::shared_ptr<ablate::domain::modifiers::Modifier>>{},
                                             .meshSimplex = false,
                                             .centerCell = {25},
                                             .numLevels = -1,
                                             .maxDistance = -1.0,
                                             .minNumberCells = 20,
                                             .useCells = PETSC_TRUE,
					     .getNeighborVertices = PETSC_FALSE,
                                             .expectedNumberOfCells = {20},
                                             .expectedCellList = {{25, 24, 9, 26, 21, 29, 41, 8, 13, 28, 10, 5, 20, 40, 22, 45, 30, 37, 42, 27}}},
        (RBFSupportParameters_NeighborCells){.mpiTestParameter = testingResources::MpiTestParameter("3DTriFace", 1),
                                             .meshFaces = {4, 4, 4},
                                             .meshStart = {0.0, 0.0, 0.0},
                                             .meshEnd = {1.0, 1.0, 1.0},
                                             .meshModifiers = std::vector<std::shared_ptr<ablate::domain::modifiers::Modifier>>{},
                                             .meshSimplex = true,
                                             .centerCell = {25},
                                             .numLevels = -1,
                                             .maxDistance = -1.0,
                                             .minNumberCells = 20,
                                             .useCells = PETSC_TRUE,
					     .getNeighborVertices = PETSC_FALSE,
                                             .expectedNumberOfCells = {20},
                                             .expectedCellList = {{25, 41, 38, 33, 28, 51, 39, 46, 56, 17, 15, 4, 32, 198, 95, 57, 201, 123, 40, 74}}},
        (RBFSupportParameters_NeighborCells){.mpiTestParameter = testingResources::MpiTestParameter("2DQuadDistanceEdge"),
                                             .meshFaces = {10, 10},
                                             .meshStart = {0.0, 0.0},
                                             .meshEnd = {1.0, 1.0},
                                             .meshModifiers = std::vector<std::shared_ptr<ablate::domain::modifiers::Modifier>>{},
                                             .meshSimplex = false,
                                             .centerCell = {55},
                                             .numLevels = -1,
                                             .maxDistance = 0.28,
                                             .minNumberCells = -1,
                                             .useCells = PETSC_TRUE,
					     .getNeighborVertices = PETSC_FALSE,
                                             .expectedNumberOfCells = {21},
                                             .expectedCellList = {{34, 35, 36, 43, 44, 45, 46, 47, 53, 54, 55, 56, 57, 63, 64, 65, 66, 67, 74, 75, 76}}},
        (RBFSupportParameters_NeighborCells){.mpiTestParameter = testingResources::MpiTestParameter("2DQuadDistanceVert"),
                                             .meshFaces = {10, 10},
                                             .meshStart = {0.0, 0.0},
                                             .meshEnd = {1.0, 1.0},
                                             .meshModifiers = std::vector<std::shared_ptr<ablate::domain::modifiers::Modifier>>{},
                                             .meshSimplex = false,
                                             .centerCell = {55},
                                             .numLevels = -1,
                                             .maxDistance = 0.28,
                                             .minNumberCells = -1,
                                             .useCells = PETSC_FALSE,
					     .getNeighborVertices = PETSC_FALSE,
                                             .expectedNumberOfCells = {21},
                                             .expectedCellList = {{34, 35, 36, 43, 44, 45, 46, 47, 53, 54, 55, 56, 57, 63, 64, 65, 66, 67, 74, 75, 76}}},
        (RBFSupportParameters_NeighborCells){.mpiTestParameter = testingResources::MpiTestParameter("2DQuadDistanceEdgeMPI", 2),
                                             .meshFaces = {10, 10},
                                             .meshStart = {0.0, 0.0},
                                             .meshEnd = {1.0, 1.0},
                                             .meshModifiers = std::vector<std::shared_ptr<ablate::domain::modifiers::Modifier>>{std::make_shared<domain::modifiers::DistributeWithGhostCells>(3)},
                                             .meshSimplex = false,
                                             .centerCell = {25, 29},
                                             .numLevels = -1,
                                             .maxDistance = 0.28,
                                             .minNumberCells = -1,
                                             .useCells = PETSC_TRUE,
					     .getNeighborVertices = PETSC_FALSE,
                                             .expectedNumberOfCells = {21, 21},
                                             .expectedCellList = {{15, 16, 20, 21, 22, 25, 26, 27, 30, 31, 32, 35, 36, 61, 63, 64, 66, 67, 69, 70, 73},
                                                                  {18, 19, 22, 23, 24, 27, 28, 29, 32, 33, 34, 38, 39, 59, 62, 63, 65, 66, 68, 69, 71}}},
        (RBFSupportParameters_NeighborCells){.mpiTestParameter = testingResources::MpiTestParameter("2DQuadDistanceVertMPI", 2),
                                             .meshFaces = {10, 10},
                                             .meshStart = {0.0, 0.0},
                                             .meshEnd = {1.0, 1.0},
                                             .meshModifiers = std::vector<std::shared_ptr<ablate::domain::modifiers::Modifier>>{std::make_shared<domain::modifiers::DistributeWithGhostCells>(3)},
                                             .meshSimplex = false,
                                             .centerCell = {25, 29},
                                             .numLevels = -1,
                                             .maxDistance = 0.28,
                                             .minNumberCells = -1,
                                             .useCells = PETSC_FALSE,
					     .getNeighborVertices = PETSC_FALSE,
                                             .expectedNumberOfCells = {21, 21},
                                             .expectedCellList = {{15, 16, 20, 21, 22, 25, 26, 27, 30, 31, 32, 35, 36, 61, 63, 64, 66, 67, 69, 70, 73},
                                                                  {18, 19, 22, 23, 24, 27, 28, 29, 32, 33, 34, 38, 39, 59, 62, 63, 65, 66, 68, 69, 71}}},
        (RBFSupportParameters_NeighborCells){.mpiTestParameter = testingResources::MpiTestParameter("2DTriDistanceEdge"),
                                             .meshFaces = {10, 10},
                                             .meshStart = {0.0, 0.0},
                                             .meshEnd = {1.0, 1.0},
                                             .meshModifiers = std::vector<std::shared_ptr<ablate::domain::modifiers::Modifier>>{},
                                             .meshSimplex = true,
                                             .centerCell = {199},
                                             .numLevels = -1,
                                             .maxDistance = 0.14,
                                             .minNumberCells = -1,
                                             .useCells = PETSC_TRUE,
					     .getNeighborVertices = PETSC_FALSE,
                                             .expectedNumberOfCells = {11},
                                             .expectedCellList = {{40, 73, 76, 79, 80, 98, 111, 149, 150, 159, 199}}},
        (RBFSupportParameters_NeighborCells){.mpiTestParameter = testingResources::MpiTestParameter("2DTriDistanceVert"),
                                             .meshFaces = {10, 10},
                                             .meshStart = {0.0, 0.0},
                                             .meshEnd = {1.0, 1.0},
                                             .meshModifiers = std::vector<std::shared_ptr<ablate::domain::modifiers::Modifier>>{},
                                             .meshSimplex = true,
                                             .centerCell = {199},
                                             .numLevels = -1,
                                             .maxDistance = 0.14,
                                             .minNumberCells = -1,
                                             .useCells = PETSC_FALSE,
					     .getNeighborVertices = PETSC_FALSE,
                                             .expectedNumberOfCells = {11},
                                             .expectedCellList = {{40, 73, 76, 79, 80, 98, 111, 149, 150, 159, 199}}},

        (RBFSupportParameters_NeighborCells){.mpiTestParameter = testingResources::MpiTestParameter("2DTriDistanceEdgeMPI", 2),
                                             .meshFaces = {10, 10},
                                             .meshStart = {0.0, 0.0},
                                             .meshEnd = {1.0, 1.0},
                                             .meshModifiers = std::vector<std::shared_ptr<ablate::domain::modifiers::Modifier>>{std::make_shared<domain::modifiers::DistributeWithGhostCells>(3)},
                                             .meshSimplex = true,
                                             .centerCell = {60, 102},
                                             .numLevels = -1,
                                             .maxDistance = 0.14,
                                             .minNumberCells = -1,
                                             .useCells = PETSC_TRUE,
					     .getNeighborVertices = PETSC_FALSE,
                                             .expectedNumberOfCells = {12, 11},
                                             .expectedCellList = {{38, 40, 41, 45, 56, 58, 60, 71, 113, 114, 132, 141}, {82, 83, 84, 86, 95, 96, 97, 99, 102, 138, 141}}},
        (RBFSupportParameters_NeighborCells){.mpiTestParameter = testingResources::MpiTestParameter("2DTriDistanceVertMPI", 2),
                                             .meshFaces = {10, 10},
                                             .meshStart = {0.0, 0.0},
                                             .meshEnd = {1.0, 1.0},
                                             .meshModifiers = std::vector<std::shared_ptr<ablate::domain::modifiers::Modifier>>{std::make_shared<domain::modifiers::DistributeWithGhostCells>(3)},
                                             .meshSimplex = true,
                                             .centerCell = {60, 102},
                                             .numLevels = -1,
                                             .maxDistance = 0.14,
                                             .minNumberCells = -1,
                                             .useCells = PETSC_FALSE,
					     .getNeighborVertices = PETSC_FALSE,
                                             .expectedNumberOfCells = {12, 11},
                                             .expectedCellList = {{38, 40, 41, 45, 56, 58, 60, 71, 113, 114, 132, 141}, {82, 83, 84, 86, 95, 96, 97, 99, 102, 138, 141}}},
        (RBFSupportParameters_NeighborCells){.mpiTestParameter = testingResources::MpiTestParameter("2DQuadLevelVert"),
                                             .meshFaces = {10, 10},
                                             .meshStart = {0.0, 0.0},
                                             .meshEnd = {1.0, 1.0},
                                             .meshModifiers = std::vector<std::shared_ptr<ablate::domain::modifiers::Modifier>>{std::make_shared<domain::modifiers::DistributeWithGhostCells>(3)},
                                             .meshSimplex = false,
                                             .centerCell = {55},
                                             .numLevels = 2,
                                             .maxDistance = -1.0,
                                             .minNumberCells = -1,
                                             .useCells = PETSC_FALSE,
					     .getNeighborVertices = PETSC_FALSE,
                                             .expectedNumberOfCells = {25},
                                             .expectedCellList = {{33, 34, 35, 36, 37, 43, 44, 45, 46, 47, 53, 54, 55, 56, 57, 63, 64, 65, 66, 67, 73, 74, 75, 76, 77}}},
        (RBFSupportParameters_NeighborCells){.mpiTestParameter = testingResources::MpiTestParameter("2DQuadLevelEdge"),
                                             .meshFaces = {10, 10},
                                             .meshStart = {0.0, 0.0},
                                             .meshEnd = {1.0, 1.0},
                                             .meshModifiers = std::vector<std::shared_ptr<ablate::domain::modifiers::Modifier>>{std::make_shared<domain::modifiers::DistributeWithGhostCells>(3)},
                                             .meshSimplex = false,
                                             .centerCell = {55},
                                             .numLevels = 2,
                                             .maxDistance = -1.0,
                                             .minNumberCells = -1,
                                             .useCells = PETSC_TRUE,
					     .getNeighborVertices = PETSC_FALSE,
                                             .expectedNumberOfCells = {13},
                                             .expectedCellList = {{35, 44, 45, 46, 53, 54, 55, 56, 57, 64, 65, 66, 75}}}),
	(RBFSupportParameters_NeighborCells){.mpiTestParameter = {.testName = "2DQuadVert,getvertices", .nproc = 1},
                                             .meshFaces = {5, 5},
                                             .meshStart = {0.0, 0.0},
                                             .meshEnd = {1.0, 1.0},
                                             .meshModifiers = {},
                                             .meshSimplex = false,
                                             .centerCell = {12},
                                             .numLevels = 1,
                                             .maxDistance = -1.0,
                                             .minNumberCells = -1,
                                             .useCells = PETSC_TRUE,
				             .getNeighborVertices = PETSC_TRUE,
                                             .expectedNumberOfCells = {25},
                                             .expectedCellList = {{25, 24, 35, 15, 26, 14, 34, 36, 16, 23, 45, 5, 27, 13, 33, 44, 46, 4, 37, 6, 17, 43, 3, 47, 7}}},
    [](const testing::TestParamInfo<RBFSupportParameters_NeighborCells>& info) { return info.param.mpiTestParameter.getTestName(); });

struct RBFSupportParameters_ErrorChecking {
    testingResources::MpiTestParameter mpiTestParameter;
};

class RBFSupportTestFixture_ErrorChecking : public testingResources::MpiTestFixture, public ::testing::WithParamInterface<RBFSupportParameters_ErrorChecking> {
   public:
    void SetUp() override { SetMpiParameters(GetParam().mpiTestParameter); }
};

TEST_P(RBFSupportTestFixture_ErrorChecking, ShouldThrowErrorForTooManyInputs) {
    StartWithMPI
        {
            // initialize petsc and mpi
            ablate::environment::RunEnvironment::Initialize(argc, argv);
            ablate::utilities::PetscUtilities::Initialize();

            // Create the mesh
            auto mesh = std::make_shared<domain::BoxMesh>("mesh",
                                                          std::vector<std::shared_ptr<domain::FieldDescriptor>>{},
                                                          std::vector<std::shared_ptr<domain::modifiers::Modifier>>{},
                                                          std::vector<int>{2, 2},
                                                          std::vector<double>{0.0, 0.0},
                                                          std::vector<double>{1.0, 1.0});

            PetscInt nCells, *cells;

            EXPECT_ANY_THROW(DMPlexGetNeighborCells(mesh->GetDM(), 0, 1, 1.0, 1, PETSC_TRUE, &nCells, &cells) >> utilities::PetscUtilities::checkError);
        }
        ablate::environment::RunEnvironment::Finalize();
    EndWithMPI
}

INSTANTIATE_TEST_SUITE_P(MeshTests, RBFSupportTestFixture_ErrorChecking,
                         testing::Values((RBFSupportParameters_ErrorChecking){.mpiTestParameter = testingResources::MpiTestParameter("SingleProc")},
                                         (RBFSupportParameters_ErrorChecking){.mpiTestParameter = testingResources::MpiTestParameter("DualProcs", 2)}),
                         [](const testing::TestParamInfo<RBFSupportParameters_ErrorChecking>& info) { return info.param.mpiTestParameter.getTestName(); });

/********************   End unit tests for DMPlexGetNeighborCells    *************************/<|MERGE_RESOLUTION|>--- conflicted
+++ resolved
@@ -264,26 +264,7 @@
                                              .expectedNumberOfCells = {10, 10},
                                              .expectedCellList = {{56, 60, 57, 40, 55, 45, 58, 71, 41, 54}, {19, 21, 17, 22, 16, 23, 35, 18, 20, 102}}},
         (RBFSupportParameters_NeighborCells){
-<<<<<<< HEAD
-            .mpiTestParameter = {.testName = "2DTriVertNoOverlap", .nproc = 2},
-            .meshFaces = {10, 10},
-            .meshStart = {0.0, 0.0},
-            .meshEnd = {1.0, 1.0},
-            .meshModifiers = {},
-            .meshSimplex = true,
-            .centerCell = {56, 19},
-            .numLevels = -1,
-            .maxDistance = -1.0,
-            .minNumberCells = 10,
-            .useCells = PETSC_FALSE,
-	    .getNeighborVertices = PETSC_FALSE,
-            .expectedNumberOfCells = {10, 10},
-            .expectedCellList = {{56, 60, 57, 40, 55, 45, 58, 71, 41, 54}, {19, 21, 17, 22, 16, 23, 35, 18, 20, 102}}},
-        (RBFSupportParameters_NeighborCells){
-            .mpiTestParameter = {.testName = "2DQuadVertOverlap", .nproc = 4},
-=======
             .mpiTestParameter = testingResources::MpiTestParameter("2DQuadVertOverlap", 4),
->>>>>>> 11f12521
             .meshFaces = {10, 10},
             .meshStart = {0.0, 0.0},
             .meshEnd = {1.0, 1.0},
